import React, { useState, useEffect } from 'react';
import TimetableGrid from '../timetable/TimetableGrid';
import RoomCreationModal from '../modals/RoomCreationModal';
import RoomJoinModal from '../modals/RoomJoinModal';
import RoomManagementModal from '../modals/RoomManagementModal';
import AssignSlotModal from '../modals/AssignSlotModal';
import RequestSlotModal from '../modals/RequestSlotModal';
import ChangeRequestModal from '../modals/ChangeRequestModal';
import { useCoordination } from '../../hooks/useCoordination';
import { useCoordinationModals } from '../../hooks/useCoordinationModals';
import { useAuth } from '../../hooks/useAuth';
import { coordinationService } from '../../services/coordinationService';
import { Users, Calendar, PlusCircle, LogIn, WandSparkles } from 'lucide-react';
import { translateEnglishDays } from '../../utils';
<<<<<<< HEAD
import CustomAlertModal from '../modals/CustomAlertModal';
=======
import MemberScheduleModal from '../modals/MemberScheduleModal';
>>>>>>> d0af4a66

const dayMap = {
  'monday': '월요일', 'tuesday': '화요일', 'wednesday': '수요일',
  'thursday': '목요일', 'friday': '금요일', 'saturday': '토요일', 'sunday': '일요일'
};

const CoordinationTab = ({ onExchangeRequestCountChange, onRefreshExchangeCount }) => {
  const { user } = useAuth();
  const [roomExchangeCounts, setRoomExchangeCounts] = useState({}); // 방별 교환요청 수
  const [sentRequests, setSentRequests] = useState([]); // 보낸 요청 내역

<<<<<<< HEAD
  // CustomAlert 상태
  const [customAlert, setCustomAlert] = useState({ show: false, message: '' });
  const showAlert = (message) => setCustomAlert({ show: true, message });
  const closeAlert = () => setCustomAlert({ show: false, message: '' });
=======
  // AI Scheduler State
  const [aiConstraints, setAiConstraints] = useState({
    durationMinutes: 60,
    timeOfDay: 'Any',
    numberOfOptions: 3,
    dateRange: {
      start: new Date().toISOString().split('T')[0],
      end: new Date(new Date().setDate(new Date().getDate() + 7)).toISOString().split('T')[0]
    }
  });
  const [aiResults, setAiResults] = useState(null);
  const [isAiLoading, setIsAiLoading] = useState(false);
  const [aiError, setAiError] = useState(null);

  const handleFindSlots = async () => {
    if (!currentRoom) return;
    setIsAiLoading(true);
    setAiError(null);
    setAiResults(null);
    try {
      const results = await coordinationService.findCommonSlots(currentRoom._id, aiConstraints);
      setAiResults(results);
    } catch (error) {
      setAiError(error.message);
    } finally {
      setIsAiLoading(false);
    }
  };
>>>>>>> d0af4a66

  // 방별 교환요청 수 로드
  const loadRoomExchangeCounts = async () => {
    if (!user?.id) return;
    try {
      const result = await coordinationService.getRoomExchangeCounts();
      if (result.success) {
        setRoomExchangeCounts(result.roomCounts);
      }
    } catch (error) {
      console.error('Failed to load room exchange counts:', error);
    }
  };

  // 보낸 요청 내역 로드
  const loadSentRequests = async () => {
    if (!user?.id) return;
    try {
      const result = await coordinationService.getSentRequests();
      if (result.success) {
        setSentRequests(result.requests);
      }
    } catch (error) {
      console.error('Failed to load sent requests:', error);
    }
  };

  const { currentRoom, createRoom, joinRoom, isLoading, error, submitTimeSlots, removeTimeSlot, myRooms, fetchMyRooms, fetchRoomDetails, setCurrentRoom, updateRoom, deleteRoom, assignTimeSlot, createRequest, handleRequest } = useCoordination(user?.id, onRefreshExchangeCount, loadSentRequests, showAlert);
  
  // Modal management hook
  const {
    showCreateRoomModal, showJoinRoomModal, showManageRoomModal,
    showAssignModal, showRequestModal, showChangeRequestModal,
    slotToAssign, slotToRequest, slotToChange,
    openCreateRoomModal, closeCreateRoomModal,
    openJoinRoomModal, closeJoinRoomModal,
    openManageRoomModal, closeManageRoomModal,
    openAssignModal, closeAssignModal,
    openRequestModal, closeRequestModal,
    openChangeRequestModal, closeChangeRequestModal
  } = useCoordinationModals();

  const [selectedSlots, setSelectedSlots] = useState([]);
  const [selectedTab, setSelectedTab] = useState('owned'); // 'owned' or 'joined'
  const [showMemberScheduleModal, setShowMemberScheduleModal] = useState(false);
  const [selectedMemberId, setSelectedMemberId] = useState(null);

  const handleMemberClick = (memberId) => {
    console.log('Member clicked:', memberId); // Debug log
    setSelectedMemberId(memberId);
    setShowMemberScheduleModal(true);
  };
  
  // 새로운 UI 상태들
  const [requestViewMode, setRequestViewMode] = useState('received'); // 'received' or 'sent'
  const [showAllRequests, setShowAllRequests] = useState({}); // 각 섹션별 전체 보기 상태
  const [expandedSections, setExpandedSections] = useState({}); // 각 섹션별 확장 상태
  
  // Days array for modal calculations
  const days = ['월요일', '화요일', '수요일', '목요일', '금요일'];

  // 요청 취소
  const handleCancelRequest = async (requestId) => {
    try {
      await coordinationService.cancelRequest(requestId);
    } catch (error) {
      // 모든 에러를 조용히 처리 (이미 삭제된 요청 등)
    }
    
    // 성공/실패 상관없이 항상 최신 상태로 업데이트
    try {
      if (currentRoom) {
        await fetchRoomDetails(currentRoom._id);
      }
      await loadSentRequests();
    } catch (updateError) {
      // 업데이트 에러도 조용히 처리
    }
  };

  // 요청 처리 (승인/거절)
  const handleRequestWithUpdate = async (requestId, action) => {
    try {
      await handleRequest(requestId, action);
      // handleRequest 내부에서 이미 업데이트 처리됨
    } catch (error) {
      console.error('Failed to handle request:', error);
    }
  };
  
  // 교환요청 수 계산하고 부모에게 전달
  useEffect(() => {
    if (!currentRoom || !onExchangeRequestCountChange) return;
    
    const exchangeRequestCount = (currentRoom.requests || []).filter(req => 
      req.status === 'pending' && 
      req.type === 'slot_swap' && 
      (req.targetUserId === user?.id || req.targetUserId === user?.email || req.targetUserId?.toString() === user?.id?.toString())
    ).length;
    
    onExchangeRequestCountChange(exchangeRequestCount);
  }, [currentRoom, user?.id, user?.email, onExchangeRequestCountChange]);

  const handleCreateRoom = async (roomData) => {
    await createRoom(roomData);
    closeCreateRoomModal();
    fetchMyRooms(); // Refresh the list of rooms after creation
  };

  const handleJoinRoom = async (inviteCode) => {
    await joinRoom(inviteCode);
    closeJoinRoomModal();
    fetchMyRooms(); // Refresh the list of rooms after joining
  };

  const handleSubmitSlots = async () => {
    if (!currentRoom || selectedSlots.length === 0) return;
    try {
      await submitTimeSlots(currentRoom._id, selectedSlots);
      setSelectedSlots([]); // Clear selection after successful submission
      // Force refresh by refetching room details
      await fetchRoomDetails(currentRoom._id);
    } catch (error) {
      console.error('Error submitting slots:', error);
    }
  };

  const handleAssignSlot = async (assignmentData) => {
    if (!currentRoom) return; // Ensure currentRoom is available
    await assignTimeSlot(
      assignmentData.roomId,
      assignmentData.day,
      assignmentData.startTime,
      assignmentData.endTime,
      assignmentData.userId
    );
    // The assignTimeSlot in useCoordination already refreshes room details
  };

  const handleRequestSlot = async (requestData) => {
    if (!currentRoom) return;
    await createRequest(requestData);
    // createRequest already refreshes room details if successful
  };


  const handleRoomClick = async (room) => {
    if (room._id) {
      try {
        await fetchRoomDetails(room._id);
      } catch (error) {
        console.error('Failed to fetch room details:', error);
        showAlert(`방 접근 실패: ${error.message || error}`);
      }
    } else {
      setCurrentRoom(room);
    }
  };

  useEffect(() => {
    if (user?.id) {
      fetchMyRooms();
      setTimeout(() => {
        loadRoomExchangeCounts();
        loadSentRequests();
      }, 100); // 약간의 지연으로 중복 호출 방지
    }
  }, [user?.id, fetchMyRooms]);

  useEffect(() => {
    if (!currentRoom && showManageRoomModal) {
      closeManageRoomModal();
    }
  }, [currentRoom, showManageRoomModal]);

  // 실시간 업데이트 제거 (요청 처리 후에만 수동 업데이트)

  if (isLoading) {
    return <div className="flex justify-center items-center h-64"><div className="animate-spin rounded-full h-16 w-16 border-t-2 border-b-2 border-blue-500"></div></div>;
  }

  if (error) {
    return <div className="text-center text-red-500 bg-red-100 p-4 rounded-lg">오류 발생: {error}</div>;
  }

  if (currentRoom) {
    let isOwner = false;
    if (user?.id && currentRoom) {
      const currentUserId = user.id;
      const roomOwnerId = currentRoom.owner?._id || currentRoom.owner?.id || currentRoom.owner; // Handle various owner ID formats
      
      // Check if current user is the owner
      if (roomOwnerId && currentUserId.toString() === roomOwnerId.toString()) {
        isOwner = true;
      }
      // Also check for legacy roomMasterId if it exists
      if (currentRoom.roomMasterId && currentUserId.toString() === currentRoom.roomMasterId._id?.toString()) {
        isOwner = true;
      }
    }
    

  // Helper function to calculate end time based on start time (30-minute slot)
  const calculateEndTime = (startTime) => {
    const [hour, minute] = startTime.split(':').map(Number);
    const endHour = minute === 30 ? hour + 1 : hour;
    const endMinute = minute === 30 ? 0 : minute + 30;
    return `${String(endHour).padStart(2, '0')}:${String(endMinute).padStart(2, '0')}`;
  };

    // 시간표 설정 값 가져오기
    const getHourFromSettings = (setting, defaultValue) => {
      if (!setting) return parseInt(defaultValue);
      if (typeof setting === 'string') return parseInt(setting.split(':')[0]);
      if (typeof setting === 'number') return setting;
      return parseInt(defaultValue);
    };

    const scheduleStartHour = getHourFromSettings(
      currentRoom.settings?.scheduleStart || currentRoom.settings?.startHour, 
      '9'
    );
    const scheduleEndHour = getHourFromSettings(
      currentRoom.settings?.scheduleEnd || currentRoom.settings?.endHour, 
      '18'
    );
    
    return (
      <div className="p-1">
        <div className="bg-white p-6 rounded-xl shadow-lg mb-6 border border-gray-200">
          <div className="flex justify-between items-start">
            <div className="flex-1">
              <h2 className="text-2xl font-bold text-gray-800">{translateEnglishDays(currentRoom.name)}</h2>
              <p className="text-gray-500 mt-1">{translateEnglishDays(currentRoom.description || '방 설명이 없습니다.')}</p>
              <div className="mt-4 flex flex-wrap gap-x-6 gap-y-2 text-sm text-gray-600">
                <div className="flex items-center"><strong className="mr-2">초대코드:</strong> <span className="font-mono bg-blue-50 text-blue-700 px-2 py-1 rounded">{currentRoom.inviteCode}</span></div>
                <div className="flex items-center"><strong className="mr-2">방장:</strong> {isOwner ? (user.name || `${user.firstName} ${user.lastName}`) : (currentRoom.owner?.name || `${currentRoom.owner?.firstName || ''} ${currentRoom.owner?.lastName || ''}`.trim() || '알 수 없음')}</div>
                <div className="flex items-center"><strong className="mr-2">멤버:</strong> {currentRoom.memberCount || currentRoom.members?.length || 0} / {currentRoom.maxMembers}명</div>
              </div>
            </div>
            {isOwner && (
              <div className="bg-white rounded-lg shadow-sm border border-gray-200 p-1">
                <button
                  onClick={openManageRoomModal}
                  className="px-4 py-2 text-sm bg-blue-500 text-white rounded-md hover:bg-blue-600 transition-colors font-medium shadow-sm"
                >
                  방 관리
                </button>
              </div>
            )}
          </div>
          
          <div className="mt-6 flex flex-wrap gap-3">
            {!isOwner && (
              <button
                onClick={handleSubmitSlots}
                className="px-5 py-2 bg-green-600 text-white rounded-lg hover:bg-green-700 disabled:opacity-50 transition-colors shadow-sm"
                disabled={selectedSlots.length === 0}
              >
                선택 시간표 제출 ({selectedSlots.length}개)
              </button>
            )} 
            <button
              onClick={() => {
                setCurrentRoom(null);
              }}
              className="px-5 py-2 bg-gray-200 text-gray-800 rounded-lg hover:bg-gray-300 transition-colors shadow-sm"
            >
              방 목록으로 돌아가기
            </button>
          </div>
        </div>
        <div className="grid grid-cols-1 lg:grid-cols-4 gap-4 px-2 sm:px-4 lg:px-6">
          {/* 조원 리스트 사이드바 */}
          <div className="lg:col-span-1">
            <div className="bg-white rounded-xl shadow-lg border border-gray-200 p-3 sm:p-4">
              <h3 className="text-lg font-bold text-gray-800 mb-4 flex items-center">
                <Users size={20} className="mr-2 text-blue-600" />
                조원 목록 ({(currentRoom.members || []).length}명)
              </h3>
              <div className="space-y-3">
                {(currentRoom.members || []).map((member, index) => {
                  const memberData = member.user || member;
                  const memberName = memberData.name || `${memberData.firstName || ''} ${memberData.lastName || ''}`.trim() || '알 수 없음';
                  const isCurrentUser = memberData._id === user?.id || memberData.id === user?.id;
                  
                  // 방장인지 확인 - owner와 비교
                  let memberIsOwner = false;
                  if (currentRoom.owner) {
                    const ownerId = currentRoom.owner._id || currentRoom.owner.id || currentRoom.owner;
                    const memberId = memberData._id || memberData.id;
                    memberIsOwner = (ownerId === memberId);
                  }
                  
                  return (
                    <div
                      key={memberData._id || index}
                      className={`flex items-center p-3 rounded-lg border cursor-pointer ${
                        memberIsOwner 
                          ? 'bg-red-50 border-red-200 ring-2 ring-red-100' 
                          : isCurrentUser 
                            ? 'bg-blue-50 border-blue-200' 
                            : 'bg-gray-50 border-gray-200'
                      }`}
                      onClick={() => handleMemberClick(memberData._id || memberData.id)} // Add onClick handler
                    >
                      <div
                        className={`w-5 h-5 rounded-full mr-3 flex-shrink-0 ${
                          memberIsOwner ? 'ring-2 ring-red-300' : ''
                        }`}
                        style={{ backgroundColor: member.color || '#6B7280' }}
                      ></div>
                      <div className="flex-1 min-w-0">
                        <div className="flex items-center">
                          <span className={`text-sm font-medium truncate ${
                            memberIsOwner 
                              ? 'text-red-900 font-bold' 
                              : isCurrentUser 
                                ? 'text-blue-900' 
                                : 'text-gray-900'
                          }`}>
                            {memberIsOwner && '👑 '}
                            {memberName}
                            {isCurrentUser && ' (나)'}
                          </span>
                          {memberIsOwner && (
                            <span className="ml-2 px-2 py-0.5 text-xs bg-red-100 text-red-800 rounded-full flex-shrink-0 font-semibold">
                              방장
                            </span>
                          )}
                        </div>
                        <div className={`text-xs mt-1 ${
                          memberIsOwner ? 'text-red-600' : 'text-gray-500'
                        }`}>
                          {new Date(member.joinedAt || new Date()).toLocaleDateString('ko-KR')} 참여
                        </div>
                      </div>
                    </div>
                  );
                })}
              </div>
              
              {/* 일반 요청 목록 (방장만 표시) */}
              {isOwner && (currentRoom.requests || []).filter(req => req.status === 'pending' && ['time_request', 'time_change'].includes(req.type)).length > 0 && (
                <div className="mt-6 pt-4 border-t border-gray-200">
                  <h4 className="text-md font-semibold text-gray-800 mb-3 flex items-center">
                    <Calendar size={16} className="mr-2 text-orange-600" />
                    대기 중인 요청 ({(currentRoom.requests || []).filter(req => req.status === 'pending' && ['time_request', 'time_change'].includes(req.type)).length}건)
                  </h4>
                  <div className="space-y-2">
                    {(currentRoom.requests || []).filter(req => req.status === 'pending' && ['time_request', 'time_change'].includes(req.type)).slice(0, 3).map((request, index) => {
                      const requesterData = request.requester;
                      const requesterName = requesterData?.name || `${requesterData?.firstName || ''} ${requesterData?.lastName || ''}`.trim() || '알 수 없음';
                      
                      return (
                        <div key={request._id || index} className="p-2 bg-orange-50 border border-orange-200 rounded-lg">
                          <div className="flex justify-between items-center mb-1">
                            <div className="text-xs font-medium text-orange-900">{requesterName}</div>
                            <div className="text-xs text-orange-600">{request.type === 'time_request' ? '시간 요청' : '시간 변경'}</div>
                          </div>
                          <div className="text-xs text-orange-700 mb-2">
                            {(dayMap[request.timeSlot?.day.toLowerCase()] || request.timeSlot?.day)} {request.timeSlot?.startTime}-{request.timeSlot?.endTime}
                          </div>
                          {request.message && (
                            <p className="text-xs text-gray-600 italic mb-2 line-clamp-2">"{request.message}"</p>
                          )}
                          <div className="flex justify-end space-x-2 mt-2">
                            <button
                              onClick={() => handleRequestWithUpdate(request._id, 'approved')}
                              className="px-3 py-1 text-xs bg-green-500 text-white rounded-md hover:bg-green-600"
                            >
                              승인
                            </button>
                            <button
                              onClick={() => handleRequestWithUpdate(request._id, 'rejected')}
                              className="px-3 py-1 text-xs bg-red-500 text-white rounded-md hover:bg-red-600"
                            >
                              거절
                            </button>
                          </div>
                        </div>
                      );
                    })}
                    {(currentRoom.requests || []).filter(req => req.status === 'pending' && ['time_request', 'time_change'].includes(req.type)).length > 3 && (
                      <div className="text-xs text-gray-500 text-center">
                        +{(currentRoom.requests || []).filter(req => req.status === 'pending' && ['time_request', 'time_change'].includes(req.type)).length - 3}개 더
                      </div>
                    )}
                  </div>
                </div>
              )}


              
              {/* 교환요청 관리 섹션 */}
              <div className="mt-6 pt-4 border-t border-gray-200">
                <div className="flex items-center justify-between mb-3">
                  <h4 className="text-md font-semibold text-gray-800 flex items-center">
                    <Users size={16} className="mr-2 text-blue-600" />
                    교환요청 관리
                  </h4>
                  <div className="flex bg-gray-100 rounded-lg p-1">
                    <button
                      onClick={() => setRequestViewMode('received')}
                      className={`px-3 py-1 text-xs rounded-md transition-colors ${
                        requestViewMode === 'received' 
                          ? 'bg-blue-500 text-white' 
                          : 'text-gray-600 hover:text-gray-800'
                      }`}
                    >
                      받은 요청
                    </button>
                    <button
                      onClick={() => setRequestViewMode('sent')}
                      className={`px-3 py-1 text-xs rounded-md transition-colors ${
                        requestViewMode === 'sent' 
                          ? 'bg-blue-500 text-white' 
                          : 'text-gray-600 hover:text-gray-800'
                      }`}
                    >
                      보낸 요청
                    </button>
                  </div>
                </div>

                {requestViewMode === 'received' && (
                  <div>
                    {/* 대기 중인 받은 요청 */}
                    {(currentRoom.requests || []).filter(req => req.status === 'pending' && (req.targetUserId === user?.id || req.targetUserId === user?.email || req.targetUserId?.toString() === user?.id?.toString())).length > 0 && (
                      <div className="mb-4">
                        <h5 className="text-sm font-medium text-gray-700 mb-2">대기 중인 요청</h5>
                        <div className="space-y-2">
                          {(currentRoom.requests || [])
                            .filter(req => req.status === 'pending' && (req.targetUserId === user?.id || req.targetUserId === user?.email || req.targetUserId?.toString() === user?.id?.toString()))
                            .slice(0, showAllRequests['receivedPending'] ? undefined : 3)
                            .map((request, index) => {
                              const requesterData = request.requester;
                              const requesterName = requesterData?.name || `${requesterData?.firstName || ''} ${requesterData?.lastName || ''}`.trim() || '알 수 없음';
                              
                              return (
                                <div key={request._id || index} className="p-2 bg-blue-50 border border-blue-200 rounded-lg">
                                  <div className="flex justify-between items-center mb-1">
                                    <div className="text-xs font-medium text-blue-900">{requesterName}</div>
                                    <div className="text-xs text-blue-600">
                                      {request.type === 'slot_swap' ? '교환 요청' : request.type === 'time_request' ? '시간 요청' : '시간 변경'}
                                    </div>
                                  </div>
                                  <div className="text-xs text-blue-700 mb-2">
                                    {(dayMap[request.timeSlot?.day.toLowerCase()] || request.timeSlot?.day)} {request.timeSlot?.startTime}-{request.timeSlot?.endTime}
                                  </div>
                                  {request.message && (
                                    <p className="text-xs text-gray-600 italic mb-2 line-clamp-2">"{request.message}"</p>
                                  )}
                                  <div className="flex justify-end space-x-2 mt-2">
                                    <button
                                      onClick={() => handleRequestWithUpdate(request._id, 'approved')}
                                      className="px-3 py-1 text-xs bg-green-500 text-white rounded-md hover:bg-green-600"
                                    >
                                      승인
                                    </button>
                                    <button
                                      onClick={() => handleRequestWithUpdate(request._id, 'rejected')}
                                      className="px-3 py-1 text-xs bg-red-500 text-white rounded-md hover:bg-red-600"
                                    >
                                      거절
                                    </button>
                                  </div>
                                </div>
                              );
                            })}
                          {(currentRoom.requests || []).filter(req => req.status === 'pending' && (req.targetUserId === user?.id || req.targetUserId === user?.email || req.targetUserId?.toString() === user?.id?.toString())).length > 3 && !showAllRequests['receivedPending'] && (
                            <button
                              onClick={() => setShowAllRequests(prev => ({...prev, receivedPending: true}))}
                              className="text-xs text-blue-500 hover:text-blue-600 text-center w-full"
                            >
                              +{(currentRoom.requests || []).filter(req => req.status === 'pending' && (req.targetUserId === user?.id || req.targetUserId === user?.email || req.targetUserId?.toString() === user?.id?.toString())).length - 3}개 더 보기
                            </button>
                          )}
                        </div>
                      </div>
                    )}

                    {/* 처리된 받은 요청 */}
                    {(currentRoom.requests || []).filter(req => req.status !== 'pending' && (req.targetUserId === user?.id || req.targetUserId === user?.email || req.targetUserId?.toString() === user?.id?.toString())).length > 0 && (
                      <div>
                        <div className="flex items-center justify-between mb-2">
                          <h5 className="text-sm font-medium text-gray-700">처리된 요청</h5>
                          <button
                            onClick={() => setExpandedSections(prev => ({...prev, receivedProcessed: !prev.receivedProcessed}))}
                            className="text-xs text-gray-500 hover:text-gray-700"
                          >
                            {expandedSections['receivedProcessed'] ? '접기' : '펼치기'}
                          </button>
                        </div>
                        {expandedSections['receivedProcessed'] && (
                          <div className="space-y-2">
                            {(currentRoom.requests || [])
                              .filter(req => req.status !== 'pending' && (req.targetUserId === user?.id || req.targetUserId === user?.email || req.targetUserId?.toString() === user?.id?.toString()))
                              .slice(0, showAllRequests['receivedProcessed'] ? undefined : 3)
                              .map((request, index) => {
                                const requesterData = request.requester;
                                const requesterName = requesterData?.name || `${requesterData?.firstName || ''} ${requesterData?.lastName || ''}`.trim() || '알 수 없음';
                                
                                return (
                                  <div key={request._id || index} className={`p-2 border rounded-lg ${
                                    request.status === 'approved' ? 'bg-green-50 border-green-200' : 'bg-red-50 border-red-200'
                                  }`}>
                                    <div className="flex justify-between items-center mb-1">
                                      <div className={`text-xs font-medium ${
                                        request.status === 'approved' ? 'text-green-900' : 'text-red-900'
                                      }`}>{requesterName}</div>
                                      <div className="flex items-center space-x-2">
                                        <div className={`text-xs px-2 py-1 rounded-full ${
                                          request.status === 'approved' ? 'bg-green-100 text-green-800' : 'bg-red-100 text-red-800'
                                        }`}>
                                          {request.status === 'approved' ? '승인됨' : '거절됨'}
                                        </div>
                                        <button
                                          onClick={() => handleCancelRequest(request._id)}
                                          className="text-xs text-gray-400 hover:text-red-500"
                                          title="내역 삭제"
                                        >
                                          ✕
                                        </button>
                                      </div>
                                    </div>
                                    <div className={`text-xs mb-2 ${
                                      request.status === 'approved' ? 'text-green-700' : 'text-red-700'
                                    }`}>
                                      {(dayMap[request.timeSlot?.day.toLowerCase()] || request.timeSlot?.day)} {request.timeSlot?.startTime}-{request.timeSlot?.endTime}
                                    </div>
                                  </div>
                                );
                              })}
                            {(currentRoom.requests || []).filter(req => req.status !== 'pending' && (req.targetUserId === user?.id || req.targetUserId === user?.email || req.targetUserId?.toString() === user?.id?.toString())).length > 3 && !showAllRequests['receivedProcessed'] && (
                              <button
                                onClick={() => setShowAllRequests(prev => ({...prev, receivedProcessed: true}))}
                                className="text-xs text-gray-500 hover:text-gray-600 text-center w-full"
                              >
                                +{(currentRoom.requests || []).filter(req => req.status !== 'pending' && (req.targetUserId === user?.id || req.targetUserId === user?.email || req.targetUserId?.toString() === user?.id?.toString())).length - 3}개 더 보기
                              </button>
                            )}
                          </div>
                        )}
                      </div>
                    )}
                  </div>
                )}

                {requestViewMode === 'sent' && (
                  <div>
                    {/* 현재 방의 보낸 요청만 필터링 */}
                    {(() => {
                      const currentRoomSentRequests = sentRequests.filter(req => req.roomId === currentRoom._id);
                      const pendingRequests = currentRoomSentRequests.filter(req => req.status === 'pending');
                      const processedRequests = currentRoomSentRequests.filter(req => req.status !== 'pending');

                      return (
                        <>
                          {/* 대기 중인 보낸 요청 */}
                          {pendingRequests.length > 0 && (
                            <div className="mb-4">
                              <h5 className="text-sm font-medium text-gray-700 mb-2">대기 중인 요청</h5>
                              <div className="space-y-2">
                                {pendingRequests
                                  .slice(0, showAllRequests['sentPending'] ? undefined : 3)
                                  .map((request, index) => (
                                    <div key={request._id || index} className="p-2 bg-yellow-50 border border-yellow-200 rounded-lg">
                                      <div className="flex justify-between items-center mb-1">
                                        <div className="text-xs font-medium text-yellow-900">
                                          {request.type === 'slot_swap' ? '교환 요청' : request.type === 'time_request' ? '시간 요청' : '시간 변경'}
                                        </div>
                                        <div className="text-xs px-2 py-1 rounded-full bg-yellow-100 text-yellow-800">
                                          대기중
                                        </div>
                                      </div>
                                      <div className="text-xs text-yellow-700 mb-2">
                                        {(dayMap[request.timeSlot?.day.toLowerCase()] || request.timeSlot?.day)} {request.timeSlot?.startTime}-{request.timeSlot?.endTime}
                                      </div>
                                      {request.message && (
                                        <p className="text-xs text-gray-600 italic mb-2 line-clamp-2">"{request.message}"</p>
                                      )}
                                      <div className="flex justify-end">
                                        <button
                                          onClick={() => handleCancelRequest(request._id)}
                                          className="px-3 py-1 text-xs bg-gray-500 text-white rounded-md hover:bg-gray-600"
                                        >
                                          취소
                                        </button>
                                      </div>
                                    </div>
                                  ))}
                                {pendingRequests.length > 3 && !showAllRequests['sentPending'] && (
                                  <button
                                    onClick={() => setShowAllRequests(prev => ({...prev, sentPending: true}))}
                                    className="text-xs text-yellow-600 hover:text-yellow-700 text-center w-full"
                                  >
                                    +{pendingRequests.length - 3}개 더 보기
                                  </button>
                                )}
                              </div>
                            </div>
                          )}

                          {/* 처리된 보낸 요청 */}
                          {processedRequests.length > 0 && (
                            <div>
                              <div className="flex items-center justify-between mb-2">
                                <h5 className="text-sm font-medium text-gray-700">처리된 요청</h5>
                                <button
                                  onClick={() => setExpandedSections(prev => ({...prev, sentProcessed: !prev.sentProcessed}))}
                                  className="text-xs text-gray-500 hover:text-gray-700"
                                >
                                  {expandedSections['sentProcessed'] ? '접기' : '펼치기'}
                                </button>
                              </div>
                              {expandedSections['sentProcessed'] && (
                                <div className="space-y-2">
                                  {processedRequests
                                    .slice(0, showAllRequests['sentProcessed'] ? undefined : 3)
                                    .map((request, index) => (
                                      <div key={request._id || index} className={`p-2 border rounded-lg ${
                                        request.status === 'approved' ? 'bg-green-50 border-green-200' : 'bg-red-50 border-red-200'
                                      }`}>
                                        <div className="flex justify-between items-center mb-1">
                                          <div className={`text-xs font-medium ${
                                            request.status === 'approved' ? 'text-green-900' : 'text-red-900'
                                          }`}>
                                            {request.type === 'slot_swap' ? '교환 요청' : request.type === 'time_request' ? '시간 요청' : '시간 변경'}
                                          </div>
                                          <div className="flex items-center space-x-2">
                                            <div className={`text-xs px-2 py-1 rounded-full ${
                                              request.status === 'approved' ? 'bg-green-100 text-green-800' : 'bg-red-100 text-red-800'
                                            }`}>
                                              {request.status === 'approved' ? '승인됨' : '거절됨'}
                                            </div>
                                            <button
                                              onClick={() => handleCancelRequest(request._id)}
                                              className="text-xs text-gray-400 hover:text-red-500"
                                              title="내역 삭제"
                                            >
                                              ✕
                                            </button>
                                          </div>
                                        </div>
                                        <div className={`text-xs mb-2 ${
                                          request.status === 'approved' ? 'text-green-700' : 'text-red-700'
                                        }`}>
                                          {(dayMap[request.timeSlot?.day.toLowerCase()] || request.timeSlot?.day)} {request.timeSlot?.startTime}-{request.timeSlot?.endTime}
                                        </div>
                                        <div className="text-xs text-gray-500">
                                          {new Date(request.createdAt).toLocaleDateString('ko-KR')} {new Date(request.createdAt).toLocaleTimeString('ko-KR', { hour: '2-digit', minute: '2-digit' })}
                                        </div>
                                      </div>
                                    ))}
                                  {processedRequests.length > 3 && !showAllRequests['sentProcessed'] && (
                                    <button
                                      onClick={() => setShowAllRequests(prev => ({...prev, sentProcessed: true}))}
                                      className="text-xs text-gray-500 hover:text-gray-600 text-center w-full"
                                    >
                                      +{processedRequests.length - 3}개 더 보기
                                    </button>
                                  )}
                                </div>
                              )}
                            </div>
                          )}
                        </>
                      );
                    })()}
                  </div>
                )}
              </div>
            </div>
          </div>

          {/* 시간표 그리드 */}
          <div className="lg:col-span-3">
            {isOwner && 
              <AiSchedulerPanel 
                constraints={aiConstraints} 
                setConstraints={setAiConstraints} 
                onFindSlots={handleFindSlots}
                isLoading={isAiLoading}
              />
            }
            {aiResults || aiError ? 
              <AiScheduleResults 
                results={aiResults} 
                error={aiError} 
                onClose={() => setAiResults(null)} 
              /> : null
            }
            <div className="bg-white rounded-xl shadow-lg border border-gray-200 p-3 sm:p-4 mt-4">
              <h3 className="text-lg font-bold text-gray-800 mb-4 flex items-center">
                <Calendar size={20} className="mr-2 text-green-600" />
                시간표 ({scheduleStartHour}:00 - {scheduleEndHour}:00)
              </h3>
              <TimetableGrid
                roomId={currentRoom._id}
                roomSettings={currentRoom.settings}
                timeSlots={currentRoom.timeSlots || []}
                members={currentRoom.members || []}
                roomData={currentRoom}
                onSlotSelect={setSelectedSlots}
                currentUser={user}
                isRoomOwner={isOwner}
                onAssignSlot={handleAssignSlot}
                onRequestSlot={handleRequestSlot}
                onRemoveSlot={async (slotData) => {
                  await removeTimeSlot(currentRoom._id, slotData.day, slotData.startTime, slotData.endTime);
                  await fetchRoomDetails(currentRoom._id);
                }}
                onDirectSubmit={async (slots) => {
                  await submitTimeSlots(currentRoom._id, slots);
                  await fetchRoomDetails(currentRoom._id);
                }}
                selectedSlots={selectedSlots}
                calculateEndTime={calculateEndTime}
              />
            </div>
          </div>
        </div>
        {showManageRoomModal && currentRoom && (
          <RoomManagementModal
            room={currentRoom}
            onClose={closeManageRoomModal}
            updateRoom={updateRoom}
            deleteRoom={deleteRoom}
            onRoomUpdated={(updatedRoom) => {
              setCurrentRoom(updatedRoom);
              fetchMyRooms();
            }}
          />
        )}
        {showAssignModal && slotToAssign && (
          <AssignSlotModal
            onClose={closeAssignModal}
            onAssign={(memberId) => {
              handleAssignSlot({
                roomId: currentRoom._id,
                day: days[slotToAssign.dayIndex],
                startTime: slotToAssign.time,
                endTime: calculateEndTime(slotToAssign.time),
                userId: memberId
              });
              closeAssignModal();
            }}
            slotInfo={slotToAssign}
            members={currentRoom.members}
          />
        )}
        {showRequestModal && slotToRequest && (
          <RequestSlotModal
            onClose={closeRequestModal}
            onRequest={(message) => {
              handleRequestSlot({
                roomId: currentRoom._id,
                type: 'time_request',
                timeSlot: {
                  day: days[slotToRequest.dayIndex],
                  startTime: slotToRequest.time,
                  endTime: calculateEndTime(slotToRequest.time),
                },
                message: message
              });
              closeRequestModal();
            }}
            slotInfo={slotToRequest}
          />
        )}
        {showChangeRequestModal && slotToChange && (
          <ChangeRequestModal
            onClose={closeChangeRequestModal}
            onRequestChange={(message) => {
              let requestData;

              if (slotToChange.action === 'release') {
                requestData = {
                  roomId: currentRoom._id,
                  type: 'slot_release',
                  timeSlot: {
                    day: days[slotToChange.dayIndex],
                    startTime: slotToChange.time,
                    endTime: calculateEndTime(slotToChange.time),
                  },
                  message: message || '시간을 취소합니다.',
                };
              } else if (slotToChange.action === 'swap') {
                requestData = {
                  roomId: currentRoom._id,
                  type: 'slot_swap',
                  timeSlot: {
                    day: days[slotToChange.dayIndex],
                    startTime: slotToChange.time,
                    endTime: calculateEndTime(slotToChange.time),
                  },
                  targetUserId: slotToChange.targetUserId,
                  targetSlot: slotToChange.targetSlot, // <--- ADD THIS LINE
                  message: message || '시간 교환을 요청합니다.',
                };
              } else {
                // Default change request (if action is not specified or new type)
                requestData = {
                  roomId: currentRoom._id,
                  type: 'time_change',
                  timeSlot: {
                    day: days[slotToChange.dayIndex],
                    startTime: slotToChange.time,
                    endTime: calculateEndTime(slotToChange.time),
                  },
                  targetSlot: { // This is the slot being changed
                    day: days[slotToChange.dayIndex],
                    startTime: slotToChange.time,
                    endTime: calculateEndTime(slotToChange.time),
                    user: user.id // Assuming currentUser has an id
                  },
                  message: message || '시간 변경 요청합니다.',
                };
              }
              handleRequestSlot(requestData);
              closeChangeRequestModal();
            }}
            slotToChange={slotToChange}
          />
        )}
      </div>
    );
  }

  return (
    <div className="bg-slate-50 p-4 sm:p-6 rounded-lg min-h-full">
      <div className="flex flex-col sm:flex-row justify-between items-start sm:items-center mb-8">
        <h2 className="text-3xl font-bold text-gray-800 mb-2 sm:mb-0">일정 맞추기</h2>
        <div className="flex space-x-3">
          <button
            onClick={openCreateRoomModal}
            className="px-4 py-2 bg-blue-600 text-white rounded-lg hover:bg-blue-700 flex items-center transition-all shadow-md hover:shadow-lg"
          >
            <PlusCircle size={18} className="mr-2" />
            새 조율방 생성
          </button>
          <button
            onClick={openJoinRoomModal}
            className="px-4 py-2 bg-white border border-gray-300 text-gray-700 rounded-lg hover:bg-gray-100 flex items-center transition-all shadow-md hover:shadow-lg"
          >
            <LogIn size={18} className="mr-2" />
            조율방 참여
          </button>
          {/* Test button for MemberScheduleModal */}
          <button
            onClick={() => {
              console.log('Test button clicked!');
              setSelectedMemberId('68bfb7c0a89ab6ee047d69b3'); // Use a dummy ID
              setShowMemberScheduleModal(true);
            }}
            className="px-4 py-2 bg-purple-600 text-white rounded-lg hover:bg-purple-700 flex items-center transition-all shadow-md hover:shadow-lg"
          >
            Test Member Modal
          </button>
        </div>
      </div>

      {(myRooms?.owned?.length > 0 || myRooms?.joined?.length > 0) ? (
        <div className="mb-6">
          <div className="flex space-x-2 border-b border-gray-200 mb-4">
            <button
              onClick={() => setSelectedTab('owned')}
              className={`px-4 py-2 font-semibold transition-colors ${selectedTab === 'owned' ? 'border-b-2 border-blue-600 text-blue-600' : 'text-gray-500 hover:text-gray-700'}`}
            >
              내가 만든 방 ({myRooms?.owned?.length || 0})
            </button>
            <button
              onClick={() => setSelectedTab('joined')}
              className={`px-4 py-2 font-semibold transition-colors ${selectedTab === 'joined' ? 'border-b-2 border-blue-600 text-blue-600' : 'text-gray-500 hover:text-gray-700'}`}
            >
              참여 중인 방 ({myRooms?.joined?.length || 0})
            </button>
          </div>

          <div className="grid grid-cols-1 md:grid-cols-2 lg:grid-cols-3 gap-5">
            {(selectedTab === 'owned' ? myRooms.owned : myRooms.joined).map(room => (
              <div
                key={room._id}
                className="bg-white p-5 rounded-xl shadow-lg cursor-pointer hover:shadow-2xl transition-all duration-300 border border-gray-200 hover:border-blue-400 transform hover:-translate-y-1"
                onClick={() => handleRoomClick(room)}
              >
                <div className="flex justify-between items-start mb-3">
                  <div className="flex items-center">
                    <h4 className="text-lg font-bold text-gray-900 truncate pr-2">{translateEnglishDays(room.name)}</h4>
                    {roomExchangeCounts[room._id] > 0 && (
                      <span className="ml-2 bg-red-500 text-white text-xs font-bold px-2 py-1 rounded-full min-w-[20px] h-5 flex items-center justify-center">
                        {roomExchangeCounts[room._id]}
                      </span>
                    )}
                  </div>
                  <span className={`text-xs font-bold px-2.5 py-1 rounded-full ${selectedTab === 'owned' ? 'bg-blue-100 text-blue-800' : 'bg-green-100 text-green-800'}`}>
                    {selectedTab === 'owned' ? '방장' : '멤버'}
                  </span>
                </div>
                {room.description && (
                  <p className="text-gray-600 text-sm mb-4 h-10 line-clamp-2">{translateEnglishDays(room.description)}</p>
                )}
                <div className="space-y-2 text-sm text-gray-700 border-t pt-4 mt-4">
                  <div className="flex items-center"><Users size={14} className="mr-2 text-gray-400"/><span>멤버: {room.memberCount || room.members?.length || 0} / {room.maxMembers}명</span></div>
                  <div className="flex items-center"><Calendar size={14} className="mr-2 text-gray-400"/><span>생성일: {new Date(room.createdAt).toLocaleDateString()}</span></div>
                  <div className="flex items-center"><strong className="text-gray-500 mr-2">Code:</strong><span className="font-mono bg-gray-100 text-gray-800 px-2 py-0.5 rounded">{room.inviteCode}</span></div>
                </div>
              </div>
            ))}
          </div>
        </div>
      ) : (
        <div className="text-center py-16 bg-white rounded-lg shadow-md border">
          <div className="text-gray-400 text-8xl mb-6">📅</div>
          <h3 className="text-2xl font-bold text-gray-700 mb-4">시간표 조율을 시작해보세요!</h3>
          <p className="text-gray-500 mb-8 max-w-md mx-auto">
            팀 프로젝트나 스터디 그룹의 시간을 효율적으로 조율할 수 있습니다. 
            방을 만들거나 기존 방에 참여해보세요.
          </p>
        </div>
      )}

      {showCreateRoomModal && (
        <RoomCreationModal onClose={closeCreateRoomModal} onCreateRoom={handleCreateRoom} />
      )}
      {showJoinRoomModal && (
        <RoomJoinModal onClose={closeJoinRoomModal} onJoinRoom={handleJoinRoom} />
      )}
<<<<<<< HEAD

      {/* CustomAlert Modal */}
      <CustomAlertModal
        show={customAlert.show}
        onClose={closeAlert}
        message={customAlert.message}
      />
=======
      {showMemberScheduleModal && selectedMemberId && (
        console.log('Modal state:', showMemberScheduleModal, selectedMemberId), // Debug log
        <MemberScheduleModal
          memberId={selectedMemberId}
          onClose={() => setShowMemberScheduleModal(false)}
        />
      )}
>>>>>>> d0af4a66
    </div>
  );
};


export default CoordinationTab;

const AiSchedulerPanel = ({ constraints, setConstraints, onFindSlots, isLoading }) => {
  const handleInputChange = (e) => {
    const { name, value } = e.target;
    setConstraints(prev => ({ ...prev, [name]: value }));
  };

  const handleDateChange = (e) => {
    const { name, value } = e.target;
    setConstraints(prev => ({ ...prev, dateRange: { ...prev.dateRange, [name]: value } }));
  };

  return (
    <div className="bg-white p-4 rounded-xl shadow-lg border border-gray-200 mb-4">
      <h3 className="text-lg font-bold text-gray-800 mb-3 flex items-center">
        <WandSparkles size={20} className="mr-2 text-purple-600" />
        AI 최적 시간 분석
      </h3>
      <div className="grid grid-cols-1 md:grid-cols-2 gap-4">
        <div>
          <label className="block text-sm font-medium text-gray-700">회의 시간 (분)</label>
          <input 
            type="number" 
            name="durationMinutes" 
            value={constraints.durationMinutes} 
            onChange={handleInputChange} 
            className="mt-1 block w-full p-2 border rounded-md"
          />
        </div>
        <div>
          <label className="block text-sm font-medium text-gray-700">선호 시간대</label>
          <select name="timeOfDay" value={constraints.timeOfDay} onChange={handleInputChange} className="mt-1 block w-full p-2 border rounded-md">
            <option>Any</option>
            <option>Morning</option>
            <option>Afternoon</option>
            <option>Evening</option>
          </select>
        </div>
        <div>
          <label className="block text-sm font-medium text-gray-700">분석 시작일</label>
          <input type="date" name="start" value={constraints.dateRange.start} onChange={handleDateChange} className="mt-1 block w-full p-2 border rounded-md"/>
        </div>
        <div>
          <label className="block text-sm font-medium text-gray-700">분석 종료일</label>
          <input type="date" name="end" value={constraints.dateRange.end} onChange={handleDateChange} className="mt-1 block w-full p-2 border rounded-md"/>
        </div>
      </div>
      <button 
        onClick={onFindSlots} 
        disabled={isLoading} 
        className="mt-4 w-full bg-purple-600 text-white py-2 rounded-lg hover:bg-purple-700 disabled:bg-purple-300 flex items-center justify-center"
      >
        {isLoading ? '분석 중...' : '최적 시간 찾기'}
      </button>
    </div>
  );
};

const AiScheduleResults = ({ results, error, onClose }) => {
  if (!results && !error) return null;

  const formatDate = (dateStr) => new Date(dateStr).toLocaleString('ko-KR', { weekday: 'long', month: 'long', day: 'numeric', hour: '2-digit', minute: '2-digit' });

  return (
    <div className="bg-white p-4 rounded-xl shadow-lg border border-gray-200 mb-4">
      <div className="flex justify-between items-center mb-3">
        <h3 className="text-lg font-bold text-gray-800">AI 분석 결과</h3>
        <button onClick={onClose} className="text-gray-500 hover:text-gray-800">X</button>
      </div>
      {error && <div className="text-red-500">오류: {error}</div>}
      {results && results.success && (
        <div>
          <h4 className="font-semibold text-green-700">✅ 모두가 가능한 시간대</h4>
          <ul className="list-disc pl-5 mt-2 space-y-1">
            {results.commonSlots.map((slot, i) => (
              <li key={i} className="text-sm">{formatDate(slot.startTime)} - {formatDate(slot.endTime)}</li>
            ))}
          </ul>
        </div>
      )}
      {results && !results.success && (
        <div>
          <h4 className="font-semibold text-orange-700">❌ 공통 시간을 찾지 못했습니다. 다음 대안은 어떠신가요?</h4>
          <div className="mt-2 space-y-3">
            {Object.entries(results.alternatives).map(([key, alt]) => (
              <div key={key} className="p-3 bg-gray-50 rounded-md">
                <h5 className="font-bold">{alt.title}</h5>
                <p className="text-sm text-gray-600 mb-1">{alt.description}</p>
                <p className="text-sm font-mono bg-gray-200 p-1 rounded">{formatDate(alt.details.startTime)} - {formatDate(alt.details.endTime)}</p>
                {alt.details.absentMembers && <p className="text-xs text-red-600">불참: {alt.details.absentMembers.map(m => m.name).join(', ')}</p>}
                {alt.details.conflictingMember && <p className="text-xs text-red-600">조정 필요: {alt.details.conflictingMember.name}</p>}
              </div>
            ))}
          </div>
        </div>
      )}
    </div>
  );
};<|MERGE_RESOLUTION|>--- conflicted
+++ resolved
@@ -12,11 +12,8 @@
 import { coordinationService } from '../../services/coordinationService';
 import { Users, Calendar, PlusCircle, LogIn, WandSparkles } from 'lucide-react';
 import { translateEnglishDays } from '../../utils';
-<<<<<<< HEAD
 import CustomAlertModal from '../modals/CustomAlertModal';
-=======
 import MemberScheduleModal from '../modals/MemberScheduleModal';
->>>>>>> d0af4a66
 
 const dayMap = {
   'monday': '월요일', 'tuesday': '화요일', 'wednesday': '수요일',
@@ -28,12 +25,11 @@
   const [roomExchangeCounts, setRoomExchangeCounts] = useState({}); // 방별 교환요청 수
   const [sentRequests, setSentRequests] = useState([]); // 보낸 요청 내역
 
-<<<<<<< HEAD
   // CustomAlert 상태
   const [customAlert, setCustomAlert] = useState({ show: false, message: '' });
   const showAlert = (message) => setCustomAlert({ show: true, message });
   const closeAlert = () => setCustomAlert({ show: false, message: '' });
-=======
+
   // AI Scheduler State
   const [aiConstraints, setAiConstraints] = useState({
     durationMinutes: 60,
@@ -62,7 +58,6 @@
       setIsAiLoading(false);
     }
   };
->>>>>>> d0af4a66
 
   // 방별 교환요청 수 로드
   const loadRoomExchangeCounts = async () => {
@@ -992,23 +987,22 @@
       {showJoinRoomModal && (
         <RoomJoinModal onClose={closeJoinRoomModal} onJoinRoom={handleJoinRoom} />
       )}
-<<<<<<< HEAD
-
       {/* CustomAlert Modal */}
       <CustomAlertModal
-        show={customAlert.show}
+        isOpen={customAlert.show}
         onClose={closeAlert}
+        title="알림"
         message={customAlert.message}
+        type="warning"
+        showCancel={false}
       />
-=======
+      
       {showMemberScheduleModal && selectedMemberId && (
-        console.log('Modal state:', showMemberScheduleModal, selectedMemberId), // Debug log
         <MemberScheduleModal
           memberId={selectedMemberId}
           onClose={() => setShowMemberScheduleModal(false)}
         />
       )}
->>>>>>> d0af4a66
     </div>
   );
 };
