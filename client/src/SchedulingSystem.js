--- conflicted
+++ resolved
@@ -1,7 +1,4 @@
 import React, { useState, useEffect, useCallback, useMemo } from 'react';
-<<<<<<< HEAD
-import EventFormModal from './components/forms/EventFormModal';
-=======
 import {
    Calendar,
    CalendarCheck,
@@ -23,7 +20,6 @@
 import AgentTab from './components/tabs/AgentTab';
 import ProfileTab from './components/tabs/ProfileTab';
 import CoordinationTab from './components/tabs/CoordinationTab';
->>>>>>> d0af4a66
 import CreateProposalModal from './components/forms/CreateProposalModal';
 import TimeSelectionModal from './components/forms/TimeSelectionModal';
 import CustomAlertModal from './components/modals/CustomAlertModal';
@@ -324,54 +320,6 @@
 
    return (
       <div className="flex flex-col h-screen bg-gray-50">
-<<<<<<< HEAD
-         <Header
-            setIsSidebarOpen={setIsSidebarOpen}
-            setActiveTab={setActiveTab}
-            loginMethod={loginMethod}
-            isBackgroundMonitoring={isBackgroundMonitoring}
-            isCallDetected={isCallDetected}
-            toggleBackgroundMonitoring={toggleBackgroundMonitoring}
-            voiceStatus={voiceStatus}
-            isAnalyzing={isAnalyzing}
-            isLoggedIn={isLoggedIn}
-            user={user}
-            showAlert={showAlert}
-            isVoiceRecognitionEnabled={isVoiceRecognitionEnabled}
-            setIsVoiceRecognitionEnabled={setIsVoiceRecognitionEnabled}
-            handleManualLogout={handleManualLogout}
-         />
-
-         <div className="flex flex-1 overflow-hidden">
-            <Sidebar
-               isSidebarOpen={isSidebarOpen}
-               setIsSidebarOpen={setIsSidebarOpen}
-               activeTab={activeTab}
-               setActiveTab={setActiveTab}
-               setShowCreateModal={setShowCreateModal}
-               exchangeRequestCount={exchangeRequestCount}
-            />
-
-            <MainContent
-               activeTab={activeTab}
-               handleSelectProposalForTime={handleSelectProposalForTime}
-               globalProposals={globalProposals}
-               todayEvents={todayEvents}
-               upcomingEvents={upcomingEvents}
-               globalEvents={globalEvents}
-               handleAddGlobalEvent={handleAddGlobalEvent}
-               isLoggedIn={isLoggedIn}
-               handleDeleteEvent={handleDeleteEvent}
-               handleEditEvent={handleEditEvent}
-               isListening={isListening}
-               eventAddedKey={eventAddedKey}
-               isVoiceRecognitionEnabled={isVoiceRecognitionEnabled}
-               setIsVoiceRecognitionEnabled={setIsVoiceRecognitionEnabled}
-               user={user}
-               setExchangeRequestCount={setExchangeRequestCount}
-               refreshExchangeRequestCount={refreshExchangeRequestCount}
-            />
-=======
          <header className="bg-white border-b border-gray-200 px-4 sm:px-6 py-4 flex-shrink-0">
             <div className="flex items-center justify-between">
                <div className="flex items-center">
@@ -389,16 +337,6 @@
                   </button>
                </div>
                <div className="flex items-center space-x-1 sm:space-x-2">
-                  <div className="hidden sm:block">
-                     <BackgroundCallIndicator
-                        isMonitoring={isBackgroundMonitoring}
-                        isCallDetected={isCallDetected}
-                        callStartTime={null}
-                        onToggleMonitoring={toggleBackgroundMonitoring}
-                        voiceStatus={voiceStatus}
-                        isAnalyzing={isAnalyzing}
-                     />
-                  </div>
                   <button className="hidden sm:block text-gray-600 hover:text-gray-800" onClick={() => setActiveTab('googleCalendar')}>
                      <Calendar size={20} />
                   </button>
@@ -457,7 +395,6 @@
                {activeTab === 'agent' && <AgentTab />}
                {activeTab === 'profile' && <ProfileTab user={user} />}
             </main>
->>>>>>> d0af4a66
          </div>
 
          {showCreateModal && <CreateProposalModal onClose={() => setShowCreateModal(false)} onProposalCreated={newProposal => { setGlobalProposals(prev => [...prev, { ...newProposal, id: newProposal._id || newProposal.id }]); }} />}
